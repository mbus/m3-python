--- conflicted
+++ resolved
@@ -1,10 +1,6 @@
 #!/usr/bin/env python
 
-<<<<<<< HEAD
-__version__ = '0.6.9'
-=======
-__version__ = '0.6.11'
->>>>>>> 6756286d
+__version__ = '0.6.12'
 
 __all__ = [
         "ice",
