#!/usr/bin/env python

# Coerce Py2k to act more like Py3k
from __future__ import (absolute_import, division, print_function, unicode_literals)
from builtins import (
        ascii, bytes, chr, dict, filter, hex, input, int, isinstance, list, map,
        next, object, oct, open, pow, range, round, str, super, zip,
        )

import time

from .m3_common import m3_common
from .m3_common import mbus_snooper
from .m3_common import ein_programmer
from .m3_common import goc_programmer
<<<<<<< HEAD
from .m3_mbus import mbus_controller 
=======
from .m3_common import mbus_programmer
>>>>>>> ac988b31

from . import m3_logging
logger = m3_logging.getGlobalLogger()

class m3_ice(m3_common):
    TITLE = "M3 ICE Interface"
    DESCRIPTION = "Tool to control the ICE board and attached M3 chips."
    MSG_TYPE = 'b+'

    def add_parse_args(self):
        super(m3_ice, self).add_parse_args()

        self.subparsers = self.parser.add_subparsers(
                title='Commands',
                description='Actions supported by the ICE board',
                )

        #aliases in Py3k only :(
        #self.parser_softreset = self.subparsers.add_parser('softreset',
        #        aliases=['reset'],
        #        help='Cycle 0.6V rail to reset M3 chips')
        self.parser_softreset = self.subparsers.add_parser('reset',
                parents=[self.parent_parser],
                help='Cycle 0.6V rail to reset M3 chips')
        self.parser_softreset.set_defaults(func=self.cmd_softreset)

        self.parser_hardreset = self.subparsers.add_parser('hardreset',
                parents=[self.parent_parser],
                help='Cycle all power rails to cold-boot M3 chips')
        self.parser_hardreset.set_defaults(func=self.cmd_hardreset)

        self.parser_power = self.subparsers.add_parser('power',
                parents=[self.parent_parser],
                help='Control power rails sent to connected M3 chips')
        self.parser_power.add_argument('STATE',
                choices=['on', 'off'],
                help='Power M3 chips on or off')
        self.parser_power.set_defaults(func=self.cmd_power)

        self.parser_snoop = self.subparsers.add_parser('snoop',
                parents=[self.parent_parser],
                help='Passively monitor MBus messages')
        mbus_snooper.add_parse_args(self.parser_snoop)
        self.parser_snoop.set_defaults(func=self.cmd_snoop)

        self.parser_ein = self.subparsers.add_parser('ein',
                parents=[self.parent_parser],
                help='Command the chip via the EIN protocol')
        ein_programmer.add_parse_args(self.parser_ein)
        self.parser_ein.set_defaults(func=self.cmd_ein)

        self.parser_goc = self.subparsers.add_parser('goc',
                parents=[self.parent_parser],
                help='Send commands via the GOC protocol (blinking light)')
        self.goc_programmer = goc_programmer(self, self.parser_goc)
        self.parser_goc.set_defaults(func=self.cmd_goc)

        self.parser_mbus = self.subparsers.add_parser('mbus',
                parents=[self.parent_parser],
                help='Send commands via the MBUS protocol')
<<<<<<< HEAD
        self.mbus_controller = mbus_controller(self,self.parser_mbus)
=======
        self.mbus_programmer = mbus_programmer(self,self.parser_mbus)
        self.parser_mbus.set_defaults(func=self.cmd_mbus)
>>>>>>> ac988b31


    def cmd_softreset(self):
        self.ice.power_set_onoff(self.ice.POWER_0P6, False)
        time.sleep(.5)
        self.ice.power_set_onoff(self.ice.POWER_0P6, True)
        logger.info("Soft reset complete.")

    def cmd_hardreset(self):
        self._cmd_power_off()
        time.sleep(2)

        self._cmd_power_on()
        time.sleep(4)

        self.cmd_softreset()

    def _cmd_power_off(self):
        self.ice.power_set_onoff(self.ice.POWER_0P6, False)
        self.ice.power_set_onoff(self.ice.POWER_1P2, False)
        self.ice.power_set_onoff(self.ice.POWER_VBATT, False)
        logger.info("Power off.")

    def _cmd_power_on(self):
        self.ice.power_set_onoff(self.ice.POWER_VBATT, True)
        self.ice.power_set_onoff(self.ice.POWER_1P2, True)
        self.ice.power_set_onoff(self.ice.POWER_0P6, True)
        logger.info("Power on.")

    def cmd_power(self):
        getattr(self, '_cmd_power_{}'.format(self.args.STATE))()

    def cmd_snoop(self):
        snooper = mbus_snooper(self.args, self.ice)
        self.hang_for_messages()

    def cmd_ein(self):
        ein = ein_programmer(self)
        ein.cmd()

    def cmd_goc(self):
        #goc_programmer(self).cmd()
        pass

<<<<<<< HEAD
    # now handled by mbus_controller internally 
    #def cmd_mbus(self):
    #    pass
=======
    def cmd_mbus(self):
        self.mbus_programmer.cmd()
>>>>>>> ac988b31


def cmd():
    m = m3_ice()
    m.args.func()

if __name__ == '__main__':
    cmd()
<|MERGE_RESOLUTION|>--- conflicted
+++ resolved
@@ -13,11 +13,8 @@
 from .m3_common import mbus_snooper
 from .m3_common import ein_programmer
 from .m3_common import goc_programmer
-<<<<<<< HEAD
+
 from .m3_mbus import mbus_controller 
-=======
-from .m3_common import mbus_programmer
->>>>>>> ac988b31
 
 from . import m3_logging
 logger = m3_logging.getGlobalLogger()
@@ -78,12 +75,8 @@
         self.parser_mbus = self.subparsers.add_parser('mbus',
                 parents=[self.parent_parser],
                 help='Send commands via the MBUS protocol')
-<<<<<<< HEAD
+
         self.mbus_controller = mbus_controller(self,self.parser_mbus)
-=======
-        self.mbus_programmer = mbus_programmer(self,self.parser_mbus)
-        self.parser_mbus.set_defaults(func=self.cmd_mbus)
->>>>>>> ac988b31
 
 
     def cmd_softreset(self):
@@ -128,14 +121,9 @@
         #goc_programmer(self).cmd()
         pass
 
-<<<<<<< HEAD
     # now handled by mbus_controller internally 
     #def cmd_mbus(self):
     #    pass
-=======
-    def cmd_mbus(self):
-        self.mbus_programmer.cmd()
->>>>>>> ac988b31
 
 
 def cmd():
