--- conflicted
+++ resolved
@@ -23,15 +23,9 @@
 import imp
 
 from . import m3_logging
-<<<<<<< HEAD
 logger = m3_logging.getGlobalLogger()
 #logger = m3_logging.get_logger(__name__)
 #logger.debug('Got m3_common.py logger')
-=======
-from . import __version__
-logger = m3_logging.get_logger(__name__)
-logger.debug('Got m3_common.py logger')
->>>>>>> b80ed045
 
 from .ice import ICE
 from .ice_simulator import _FAKE_SERIAL_CONNECTTO_ENDPOINT
