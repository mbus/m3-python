--- conflicted
+++ resolved
@@ -250,11 +250,6 @@
         changed after this method is invoked.
         '''
 
-<<<<<<< HEAD
-=======
-        logger.debug('Connecting at: ' + str(baudrate) )
-
->>>>>>> ef6d8683
         #50ms timeout for serial to help catch runaway packets
         # cygwin cannot support 5ms timeouts 
         self.dev = serial.Serial(serial_device, baudrate, timeout=.05)
