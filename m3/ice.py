--- conflicted
+++ resolved
@@ -1434,13 +1434,8 @@
         '''
         self.min_version(0.2)
         if isinstance(onoff, str):
-<<<<<<< HEAD
-            onoff = True if onoff in \
-                    ['On', 'on'] else False
-=======
             onoff = onoff.lower()
             onoff = True if onoff in ['on'] else False
->>>>>>> ac988b31
         elif isinstance(onoff, bool):
             pass
         else: raise Exception("Bad arg for " + __name__ )
